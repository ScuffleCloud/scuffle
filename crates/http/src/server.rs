use std::fmt::Debug;
use std::net::SocketAddr;
use std::sync::Arc;

use crate::error::Error;
use crate::service::{HttpService, HttpServiceFactory};

/// The HTTP server.
///
/// This struct is the main entry point for creating and running an HTTP server.
///
/// Start creating a new server by calling [`HttpServer::builder`].
#[derive(Debug, Clone, bon::Builder)]
#[builder(state_mod(vis = "pub(crate)"))]
#[allow(dead_code)]
pub struct HttpServer<F> {
    /// The [`scuffle_context::Context`] this server will live by.
    #[builder(default = scuffle_context::Context::global())]
    ctx: scuffle_context::Context,
    /// The number of worker tasks to spawn for each server backend.
    #[builder(default = 1)]
    worker_tasks: usize,
    /// The service factory that will be used to create new services.
    service_factory: F,
    /// The address to bind to.
    ///
    /// Use `[::]` for a dual-stack listener.
    /// For example, use `[::]:80` to bind to port 80 on both IPv4 and IPv6.
    bind: SocketAddr,
    /// Enable HTTP/1.1.
    #[builder(default = true)]
    #[cfg(feature = "http1")]
    #[cfg_attr(docsrs, doc(cfg(feature = "http1")))]
    enable_http1: bool,
    /// Enable HTTP/2.
    #[builder(default = true)]
    #[cfg(feature = "http2")]
    #[cfg_attr(docsrs, doc(cfg(feature = "http2")))]
    enable_http2: bool,
    #[builder(default = false, setters(vis = "", name = enable_http3_internal))]
    #[cfg(feature = "http3")]
    #[cfg_attr(docsrs, doc(cfg(feature = "http3")))]
    enable_http3: bool,
<<<<<<< HEAD
    /// Callback to create a custom socket used for http1 and http2.
    /// The socket should be a tcp socket which is already bound and listening.
    #[cfg(any(feature = "http1", feature = "http2"))]
    #[cfg_attr(docsrs, doc(cfg(any(feature = "http1", feature = "http2"))))]
    create_custom_h12_sock: Option<CreateSocketCallback>,
    /// Callback to configure socket used for http3
    /// The socket should be a udp socket which is already bound (don't call listen for udp).
    #[cfg(feature = "http3")]
    #[cfg_attr(docsrs, doc(cfg(feature = "http3")))]
    create_custom_h3_sock: Option<CreateSocketCallback>,
=======
    /// Callback to configure socket used for http1 and http2
    #[cfg(any(feature = "http1", feature = "http2"))]
    #[cfg_attr(docsrs, doc(cfg(any(feature = "http1", feature = "http2"))))]
    configure_h12_sock: Option<ConfigureSocketCallback>,
    /// Callback to configure socket used for http3
    #[cfg(feature = "http3")]
    #[cfg_attr(docsrs, doc(cfg(feature = "http3")))]
    configure_h3_sock: Option<ConfigureSocketCallback>,
>>>>>>> f6cd7056
    /// rustls config.
    ///
    /// Use this field to set the server into TLS mode.
    /// It will only accept TLS connections when this is set.
    #[cfg(feature = "tls-rustls")]
    #[cfg_attr(docsrs, doc(cfg(feature = "tls-rustls")))]
    rustls_config: Option<rustls::ServerConfig>,
}

#[cfg(feature = "http3")]
#[cfg_attr(docsrs, doc(cfg(feature = "http3")))]
impl<F, S> HttpServerBuilder<F, S>
where
    S: http_server_builder::State,
    S::EnableHttp3: http_server_builder::IsUnset,
    S::RustlsConfig: http_server_builder::IsSet,
{
    /// Enable HTTP/3 support.
    ///
    /// First enable TLS by calling [`rustls_config`](HttpServerBuilder::rustls_config) to enable HTTP/3.
    pub fn enable_http3(self, enable_http3: bool) -> HttpServerBuilder<F, http_server_builder::SetEnableHttp3<S>> {
        self.enable_http3_internal(enable_http3)
    }
}

#[cfg(feature = "tower")]
#[cfg_attr(docsrs, doc(cfg(feature = "tower")))]
impl<M, S> HttpServerBuilder<crate::service::TowerMakeServiceFactory<M, ()>, S>
where
    M: tower::MakeService<(), crate::IncomingRequest> + Send,
    M::Future: Send,
    M::Service: crate::service::HttpService,
    S: http_server_builder::State,
    S::ServiceFactory: http_server_builder::IsUnset,
{
    /// Same as calling `service_factory(tower_make_service_factory(tower_make_service))`.
    ///
    /// # See Also
    ///
    /// - [`service_factory`](HttpServerBuilder::service_factory)
    /// - [`tower_make_service_factory`](crate::service::tower_make_service_factory)
    pub fn tower_make_service_factory(
        self,
        tower_make_service: M,
    ) -> HttpServerBuilder<crate::service::TowerMakeServiceFactory<M, ()>, http_server_builder::SetServiceFactory<S>> {
        self.service_factory(crate::service::tower_make_service_factory(tower_make_service))
    }
}

#[cfg(feature = "tower")]
#[cfg_attr(docsrs, doc(cfg(feature = "tower")))]
impl<M, S> HttpServerBuilder<crate::service::TowerMakeServiceWithAddrFactory<M>, S>
where
    M: tower::MakeService<SocketAddr, crate::IncomingRequest> + Send,
    M::Future: Send,
    M::Service: crate::service::HttpService,
    S: http_server_builder::State,
    S::ServiceFactory: http_server_builder::IsUnset,
{
    /// Same as calling `service_factory(tower_make_service_with_addr_factory(tower_make_service))`.
    ///
    /// # See Also
    ///
    /// - [`service_factory`](HttpServerBuilder::service_factory)
    /// - [`tower_make_service_with_addr_factory`](crate::service::tower_make_service_with_addr_factory)
    pub fn tower_make_service_with_addr(
        self,
        tower_make_service: M,
    ) -> HttpServerBuilder<crate::service::TowerMakeServiceWithAddrFactory<M>, http_server_builder::SetServiceFactory<S>>
    {
        self.service_factory(crate::service::tower_make_service_with_addr_factory(tower_make_service))
    }
}

#[cfg(feature = "tower")]
#[cfg_attr(docsrs, doc(cfg(feature = "tower")))]
impl<M, T, S> HttpServerBuilder<crate::service::TowerMakeServiceFactory<M, T>, S>
where
    M: tower::MakeService<T, crate::IncomingRequest> + Send,
    M::Future: Send,
    M::Service: crate::service::HttpService,
    T: Clone + Send,
    S: http_server_builder::State,
    S::ServiceFactory: http_server_builder::IsUnset,
{
    /// Same as calling `service_factory(custom_tower_make_service_factory(tower_make_service, target))`.
    ///
    /// # See Also
    ///
    /// - [`service_factory`](HttpServerBuilder::service_factory)
    /// - [`custom_tower_make_service_factory`](crate::service::custom_tower_make_service_factory)
    pub fn custom_tower_make_service_factory(
        self,
        tower_make_service: M,
        target: T,
    ) -> HttpServerBuilder<crate::service::TowerMakeServiceFactory<M, T>, http_server_builder::SetServiceFactory<S>> {
        self.service_factory(crate::service::custom_tower_make_service_factory(tower_make_service, target))
    }
}

impl<F> HttpServer<F>
where
    F: HttpServiceFactory + Clone + Send + 'static,
    F::Error: std::error::Error + Send,
    F::Service: Clone + Send + 'static,
    <F::Service as HttpService>::Error: std::error::Error + Send + Sync,
    <F::Service as HttpService>::ResBody: Send,
    <<F::Service as HttpService>::ResBody as http_body::Body>::Data: Send,
    <<F::Service as HttpService>::ResBody as http_body::Body>::Error: std::error::Error + Send + Sync,
{
    #[cfg(feature = "tls-rustls")]
    fn set_alpn_protocols(&mut self) {
        let Some(rustls_config) = &mut self.rustls_config else {
            return;
        };

        // https://www.iana.org/assignments/tls-extensiontype-values/tls-extensiontype-values.xhtml#alpn-protocol-ids
        if rustls_config.alpn_protocols.is_empty() {
            #[cfg(feature = "http1")]
            if self.enable_http1 {
                rustls_config.alpn_protocols.push(b"http/1.0".to_vec());
                rustls_config.alpn_protocols.push(b"http/1.1".to_vec());
            }

            #[cfg(feature = "http2")]
            if self.enable_http2 {
                rustls_config.alpn_protocols.push(b"h2".to_vec());
                rustls_config.alpn_protocols.push(b"h2c".to_vec());
            }

            #[cfg(feature = "http3")]
            if self.enable_http3 {
                rustls_config.alpn_protocols.push(b"h3".to_vec());
            }
        }
    }

    /// Run the server.
    ///
    /// This will:
    ///
    /// - Start listening on all configured interfaces for incoming connections.
    /// - Accept all incoming connections.
    /// - Handle incoming requests by passing them to the configured service factory.
    pub async fn run(#[allow(unused_mut)] mut self) -> Result<(), Error<F>> {
        #[cfg(feature = "tls-rustls")]
        self.set_alpn_protocols();

        #[cfg(all(not(any(feature = "http1", feature = "http2")), feature = "tls-rustls"))]
        let start_tcp_backend = false;
        #[cfg(all(feature = "http1", not(feature = "http2")))]
        let start_tcp_backend = self.enable_http1;
        #[cfg(all(not(feature = "http1"), feature = "http2"))]
        let start_tcp_backend = self.enable_http2;
        #[cfg(all(feature = "http1", feature = "http2"))]
        let start_tcp_backend = self.enable_http1 || self.enable_http2;

        #[cfg(feature = "tls-rustls")]
        if let Some(_rustls_config) = self.rustls_config {
            #[cfg(not(feature = "http3"))]
            let enable_http3 = false;
            #[cfg(feature = "http3")]
            let enable_http3 = self.enable_http3;

            match (start_tcp_backend, enable_http3) {
                #[cfg(feature = "http3")]
                (false, true) => {
                    let backend = crate::backend::h3::Http3Backend::builder()
                        .ctx(self.ctx)
                        .worker_tasks(self.worker_tasks)
                        .service_factory(self.service_factory)
                        .bind(self.bind)
                        .rustls_config(_rustls_config)
<<<<<<< HEAD
                        .maybe_create_custom_sock(self.create_custom_h3_sock.clone())
=======
                        .maybe_configure_sock(self.configure_h3_sock.clone())
>>>>>>> f6cd7056
                        .build();

                    return backend.run().await;
                }
                #[cfg(any(feature = "http1", feature = "http2"))]
                (true, false) => {
                    let builder = crate::backend::hyper::HyperBackend::builder()
                        .ctx(self.ctx)
                        .worker_tasks(self.worker_tasks)
                        .service_factory(self.service_factory)
                        .bind(self.bind)
<<<<<<< HEAD
                        .maybe_create_custom_sock(self.create_custom_h12_sock.clone())
=======
                        .maybe_configure_sock(self.configure_h12_sock.clone())
>>>>>>> f6cd7056
                        .rustls_config(_rustls_config);

                    #[cfg(feature = "http1")]
                    let builder = builder.http1_enabled(self.enable_http1);

                    #[cfg(feature = "http2")]
                    let builder = builder.http2_enabled(self.enable_http2);

                    return builder.build().run().await;
                }
                #[cfg(all(any(feature = "http1", feature = "http2"), feature = "http3"))]
                (true, true) => {
                    let builder = crate::backend::hyper::HyperBackend::builder()
                        .ctx(self.ctx.clone())
                        .worker_tasks(self.worker_tasks)
                        .service_factory(self.service_factory.clone())
                        .bind(self.bind)
<<<<<<< HEAD
                        .maybe_create_custom_sock(self.create_custom_h12_sock.clone())
=======
                        .maybe_configure_sock(self.configure_h12_sock.clone())
>>>>>>> f6cd7056
                        .rustls_config(_rustls_config.clone());

                    #[cfg(feature = "http1")]
                    let builder = builder.http1_enabled(self.enable_http1);

                    #[cfg(feature = "http2")]
                    let builder = builder.http2_enabled(self.enable_http2);

                    let hyper = std::pin::pin!(builder.build().run());

                    let mut http3 = crate::backend::h3::Http3Backend::builder()
                        .ctx(self.ctx)
                        .worker_tasks(self.worker_tasks)
                        .service_factory(self.service_factory)
                        .bind(self.bind)
<<<<<<< HEAD
                        .maybe_create_custom_sock(self.create_custom_h3_sock.clone())
=======
                        .maybe_configure_sock(self.configure_h3_sock.clone())
>>>>>>> f6cd7056
                        .rustls_config(_rustls_config)
                        .build()
                        .run();
                    let http3 = std::pin::pin!(http3);

                    let res = futures::future::select(hyper, http3).await;
                    match res {
                        futures::future::Either::Left((res, _)) => return res,
                        futures::future::Either::Right((res, _)) => return res,
                    }
                }
                _ => return Ok(()),
            }

            // This line must be unreachable
        }

        // At this point we know that we are not using TLS either
        // - because the feature is disabled
        // - or because it's enabled but the config is None.

        #[cfg(any(feature = "http1", feature = "http2"))]
        if start_tcp_backend {
            let builder = crate::backend::hyper::HyperBackend::builder()
                .ctx(self.ctx)
                .worker_tasks(self.worker_tasks)
                .service_factory(self.service_factory)
<<<<<<< HEAD
                .maybe_create_custom_sock(self.create_custom_h12_sock.clone())
=======
                .maybe_configure_sock(self.configure_h12_sock.clone())
>>>>>>> f6cd7056
                .bind(self.bind);

            #[cfg(feature = "http1")]
            let builder = builder.http1_enabled(self.enable_http1);

            #[cfg(feature = "http2")]
            let builder = builder.http2_enabled(self.enable_http2);

            return builder.build().run().await;
        }

        Ok(())
    }
}

/// A callback used to configure a socket2 instance.
///
/// This can be used to tweak options on the TCP/UDP layer
#[derive(Clone)]
<<<<<<< HEAD
pub struct CreateSocketCallback(Arc<dyn Fn(SocketAddr) -> std::io::Result<socket2::Socket> + Send + Sync>);

impl CreateSocketCallback {
    /// Create a new `ConfigureSocketCallback` from the given callback function.
    pub fn new<F: Fn(SocketAddr) -> std::io::Result<socket2::Socket> + Send + Sync + 'static>(f: F) -> Self {
=======
pub struct ConfigureSocketCallback(Arc<dyn Fn(socket2::Socket) -> std::io::Result<socket2::Socket> + Send + Sync>);

impl ConfigureSocketCallback {
    /// Create a new `ConfigureSocketCallback` from the given callback function.
    pub fn new<F: Fn(socket2::Socket) -> std::io::Result<socket2::Socket> + 'static + Send + Sync>(f: F) -> Self {
>>>>>>> f6cd7056
        Self(Arc::new(f))
    }

    /// Create a new `ConfigureSocketCallback` from the given callback function.
<<<<<<< HEAD
    pub fn call(&self, sock: SocketAddr) -> std::io::Result<socket2::Socket> {
=======
    pub fn call(&self, sock: socket2::Socket) -> std::io::Result<socket2::Socket> {
>>>>>>> f6cd7056
        (self.0)(sock)
    }
}

<<<<<<< HEAD
impl std::fmt::Debug for CreateSocketCallback {
=======
impl std::fmt::Debug for ConfigureSocketCallback {
>>>>>>> f6cd7056
    fn fmt(&self, f: &mut std::fmt::Formatter) -> std::fmt::Result {
        write!(f, "ConfigureSocketCallback ")
    }
}<|MERGE_RESOLUTION|>--- conflicted
+++ resolved
@@ -41,7 +41,6 @@
     #[cfg(feature = "http3")]
     #[cfg_attr(docsrs, doc(cfg(feature = "http3")))]
     enable_http3: bool,
-<<<<<<< HEAD
     /// Callback to create a custom socket used for http1 and http2.
     /// The socket should be a tcp socket which is already bound and listening.
     #[cfg(any(feature = "http1", feature = "http2"))]
@@ -52,16 +51,6 @@
     #[cfg(feature = "http3")]
     #[cfg_attr(docsrs, doc(cfg(feature = "http3")))]
     create_custom_h3_sock: Option<CreateSocketCallback>,
-=======
-    /// Callback to configure socket used for http1 and http2
-    #[cfg(any(feature = "http1", feature = "http2"))]
-    #[cfg_attr(docsrs, doc(cfg(any(feature = "http1", feature = "http2"))))]
-    configure_h12_sock: Option<ConfigureSocketCallback>,
-    /// Callback to configure socket used for http3
-    #[cfg(feature = "http3")]
-    #[cfg_attr(docsrs, doc(cfg(feature = "http3")))]
-    configure_h3_sock: Option<ConfigureSocketCallback>,
->>>>>>> f6cd7056
     /// rustls config.
     ///
     /// Use this field to set the server into TLS mode.
@@ -235,11 +224,7 @@
                         .service_factory(self.service_factory)
                         .bind(self.bind)
                         .rustls_config(_rustls_config)
-<<<<<<< HEAD
                         .maybe_create_custom_sock(self.create_custom_h3_sock.clone())
-=======
-                        .maybe_configure_sock(self.configure_h3_sock.clone())
->>>>>>> f6cd7056
                         .build();
 
                     return backend.run().await;
@@ -251,11 +236,7 @@
                         .worker_tasks(self.worker_tasks)
                         .service_factory(self.service_factory)
                         .bind(self.bind)
-<<<<<<< HEAD
                         .maybe_create_custom_sock(self.create_custom_h12_sock.clone())
-=======
-                        .maybe_configure_sock(self.configure_h12_sock.clone())
->>>>>>> f6cd7056
                         .rustls_config(_rustls_config);
 
                     #[cfg(feature = "http1")]
@@ -273,11 +254,7 @@
                         .worker_tasks(self.worker_tasks)
                         .service_factory(self.service_factory.clone())
                         .bind(self.bind)
-<<<<<<< HEAD
                         .maybe_create_custom_sock(self.create_custom_h12_sock.clone())
-=======
-                        .maybe_configure_sock(self.configure_h12_sock.clone())
->>>>>>> f6cd7056
                         .rustls_config(_rustls_config.clone());
 
                     #[cfg(feature = "http1")]
@@ -293,11 +270,7 @@
                         .worker_tasks(self.worker_tasks)
                         .service_factory(self.service_factory)
                         .bind(self.bind)
-<<<<<<< HEAD
                         .maybe_create_custom_sock(self.create_custom_h3_sock.clone())
-=======
-                        .maybe_configure_sock(self.configure_h3_sock.clone())
->>>>>>> f6cd7056
                         .rustls_config(_rustls_config)
                         .build()
                         .run();
@@ -325,11 +298,7 @@
                 .ctx(self.ctx)
                 .worker_tasks(self.worker_tasks)
                 .service_factory(self.service_factory)
-<<<<<<< HEAD
                 .maybe_create_custom_sock(self.create_custom_h12_sock.clone())
-=======
-                .maybe_configure_sock(self.configure_h12_sock.clone())
->>>>>>> f6cd7056
                 .bind(self.bind);
 
             #[cfg(feature = "http1")]
@@ -349,38 +318,22 @@
 ///
 /// This can be used to tweak options on the TCP/UDP layer
 #[derive(Clone)]
-<<<<<<< HEAD
 pub struct CreateSocketCallback(Arc<dyn Fn(SocketAddr) -> std::io::Result<socket2::Socket> + Send + Sync>);
 
 impl CreateSocketCallback {
     /// Create a new `ConfigureSocketCallback` from the given callback function.
     pub fn new<F: Fn(SocketAddr) -> std::io::Result<socket2::Socket> + Send + Sync + 'static>(f: F) -> Self {
-=======
-pub struct ConfigureSocketCallback(Arc<dyn Fn(socket2::Socket) -> std::io::Result<socket2::Socket> + Send + Sync>);
-
-impl ConfigureSocketCallback {
+        Self(Arc::new(f))
+    }
+
     /// Create a new `ConfigureSocketCallback` from the given callback function.
-    pub fn new<F: Fn(socket2::Socket) -> std::io::Result<socket2::Socket> + 'static + Send + Sync>(f: F) -> Self {
->>>>>>> f6cd7056
-        Self(Arc::new(f))
-    }
-
-    /// Create a new `ConfigureSocketCallback` from the given callback function.
-<<<<<<< HEAD
     pub fn call(&self, sock: SocketAddr) -> std::io::Result<socket2::Socket> {
-=======
-    pub fn call(&self, sock: socket2::Socket) -> std::io::Result<socket2::Socket> {
->>>>>>> f6cd7056
         (self.0)(sock)
     }
 }
 
-<<<<<<< HEAD
 impl std::fmt::Debug for CreateSocketCallback {
-=======
-impl std::fmt::Debug for ConfigureSocketCallback {
->>>>>>> f6cd7056
     fn fmt(&self, f: &mut std::fmt::Formatter) -> std::fmt::Result {
-        write!(f, "ConfigureSocketCallback ")
+        write!(f, "CreateSocketCallback ")
     }
 }